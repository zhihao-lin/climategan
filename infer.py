--- conflicted
+++ resolved
@@ -61,13 +61,7 @@
         required=False,
     )
     parser.add_argument(
-<<<<<<< HEAD
         "--apply_mask", action="store_true", help="Apply mask to image to save",
-=======
-        "--apply_mask",
-        action="store_true",
-        help="Apply mask to image to save",
->>>>>>> cbf4d0ec
     )
 
     return parser.parse_args()
@@ -120,23 +114,15 @@
                     mask = model.decoders["m"](z_aug)
 
                     vutils.save_image(
-<<<<<<< HEAD
                         mask,
                         output_dir / (f"mask_{label_val}_" + img_path.name),
                         normalize=True,
-=======
-                        mask, output_dir / (f"mask_{label_val}_" + img_path.name), normalize=True
->>>>>>> cbf4d0ec
                     )
                     if apply_mask:
                         vutils.save_image(
                             img * (1.0 - mask) + mask,
-<<<<<<< HEAD
                             output_dir
                             / (img_path.stem + f"img_masked_{label_val}" + ".jpg"),
-=======
-                            output_dir / (img_path.stem + f"img_masked_{label_val}" + ".jpg"),
->>>>>>> cbf4d0ec
                             normalize=True,
                         )
 
