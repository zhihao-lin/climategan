import argparse
import sys
from pathlib import Path

sys.path.append(str(Path(__file__).parent.parent.resolve()))
from omnigan.trainer import Trainer
from omnigan.utils import load_test_opts
<<<<<<< HEAD
=======

# from omnigan.tutils import freeze
>>>>>>> 3e5ee2ed
from run import print_header

parser = argparse.ArgumentParser()
parser.add_argument("-c", "--config", default="config/trainer/local_tests.yaml")
args = parser.parse_args()
root = Path(__file__).parent.parent
opts = load_test_opts(args.config)


if __name__ == "__main__":
    # ------------------------
    # -----  Test Setup  -----
    # ------------------------
    trainer = Trainer(opts, verbose=1)
    trainer.setup()
    multi_batch_tuple = next(iter(trainer.train_loaders))
    multi_domain_batch = {
        batch["domain"][0]: trainer.batch_to_device(batch)
        for batch in multi_batch_tuple
    }
    # -------------------------
    # -----  Test Config  -----
    # -------------------------
    test_setup = True
    test_get_representation_loss = True
    test_get_translation_loss = True
    test_get_classifier_loss = True
    test_update_g = True
    test_update_d = False
    test_full_step = True

    # ----------------------------------
    # -----  Test trainer.setup()  -----
    # ----------------------------------
    if test_setup:
        print_header("test_setup")
        trainer.setup()

    # ----------------------------------------------------
    # -----  Test trainer.get_masker_loss()  -----
    # ----------------------------------------------------
    if test_get_representation_loss:
        print_header("test_get_masker_loss")
        if not trainer.is_setup:
            print("Setting up")
            trainer.setup()

        loss = trainer.get_masker_loss(multi_domain_batch)
        print("Loss {}".format(loss))

    # -------------------------------------------------
    # -----  Test trainer.get_translation_loss()  -----
    # -------------------------------------------------

    # if test_get_translation_loss:
    #     print_header("test_get_translation_loss")
    #     if not trainer.is_setup:
    #         print("Setting up")
    #         trainer.setup()

    #     loss = trainer.get_translation_loss(multi_domain_batch)
    #     print("Loss {}".format(loss))

    # ------------------------------------------------
    # -----  Test trainer.get_classifier_loss()  -----
    # ------------------------------------------------
    if test_get_classifier_loss:
        print_header("test classifier loss")
        if not trainer.is_setup:
            print("Setting up")
            trainer.setup()

        trainer.opts.classifier.loss = "l1"
        trainer.setup()
        loss = trainer.get_classifier_loss(multi_domain_batch)
        print("Loss {}".format(loss.item()))

        trainer.opts.classifier.loss = "l2"
        trainer.setup()
        loss = trainer.get_classifier_loss(multi_domain_batch)
        print("Loss {}".format(loss.item()))

        trainer.opts.classifier.loss = "cross_entropy"
        trainer.setup()
        loss = trainer.get_classifier_loss(multi_domain_batch)
        print("Loss {}".format(loss.item()))

    # ------------------------------------------------
    # -----  Test trainer.update_g depending on  -----
    # -----  representational_training           -----
    # ------------------------------------------------
    if test_update_g:
        print_header("test_update_g")
        if not trainer.is_setup:
            print("Setting up")
            trainer.setup()

        trainer.verbose = 0

        # Using repr_tr and step < repr_step and step % 2 == 0
        trainer.opts.train.representational_training = True
        trainer.opts.train.representation_steps = 100
        trainer.logger.global_step = 0
        print(True, 100, 0, "Using repr_tr and step < repr_step and step % 2 == 0")
        trainer.update_g(multi_domain_batch, 1)
        print()

        # Using repr_tr and step < repr_step and step % 2 == 1
        trainer.opts.train.representational_training = True
        trainer.opts.train.representation_steps = 100
        trainer.logger.global_step = 1
        print(True, 100, 1, "Using repr_tr and step < repr_step and step % 2 == 1")
        trainer.update_g(multi_domain_batch, 1)
        print()

        # Using repr_tr and step > repr_step
        trainer.opts.train.representational_training = True
        trainer.opts.train.representation_steps = 100
        trainer.logger.global_step = 200
        print(True, 100, 200, "Using repr_tr and step > repr_step")
        trainer.update_g(multi_domain_batch, 1)
        print()

        # Not Using repr_tr and step < repr_step and step % 2 == 0
        trainer.opts.train.representational_training = False
        trainer.opts.train.representation_steps = 100
        trainer.logger.global_step = 200
        print(
            False, 100, 200, "Not Using repr_tr and step < repr_step and step % 2 == 0"
        )
        trainer.update_g(multi_domain_batch, 1)
        print()

        # Not Using repr_tr and step > repr_step and step % 2 == 1
        trainer.opts.train.representational_training = False
        trainer.opts.train.representation_steps = 100
        trainer.logger.global_step = 201
        print(
            False, 100, 201, "Not Using repr_tr and step > repr_step and step % 2 == 1"
        )
        trainer.update_g(multi_domain_batch, 1)
        print()

    # -------------------------------------
    # -----  Test trainer.update_d()  -----
    # -------------------------------------
    if test_update_d:
        print_header("test update_d")
        if not trainer.is_setup:
            print("Setting up")
            trainer.setup()

        # trainer.losses["D"].verbose = 0
        print("Decoding using G.decoders[decoder][target_domain]")
        print(
            "Printing \n  {} and \n  {}\n".format(
                "Batch {batch_domain} > {decoder}: {source_domain} to real",
                "Batch {batch_domain} > {decoder}: {target_domain} to fake",
            )
        )
        trainer.logger.global_step = 0
        trainer.update_d(multi_domain_batch, 1)
        trainer.losses["D"].flip_prob = 1.0
        trainer.update_d(multi_domain_batch)

    # -----------------------------------
    # -----  Test full update step  -----
    # -----------------------------------
    if test_full_step:
        trainer.logger.global_step = 0
        trainer.verbose = 0
        # trainer.losses["D"].verbose = 0
        print_header("test FULL STEP")
        if not trainer.is_setup:
            print("Setting up")
            trainer.setup()

        encoder_weights = [
            [p.detach().cpu().numpy()[:5] for p in trainer.G.encoder.parameters()]
        ]

        print("First update: extrapolation")
        print("  - Update g")
        trainer.update_g(multi_domain_batch)

        #! Ignoring discrim update since we aren't
        #! yet doing translation
        # print("  - Update d")
        # trainer.update_d(multi_domain_batch)
        print("  - Update c")
        trainer.update_c(multi_domain_batch)

        trainer.logger.global_step += 1

        print("Second update: gradient step")
        print("  - Update g")
        trainer.update_g(multi_domain_batch)
        # print("  - Update d")
        # trainer.update_d(multi_domain_batch)
        print("  - Update c")
        trainer.update_c(multi_domain_batch)
<|MERGE_RESOLUTION|>--- conflicted
+++ resolved
@@ -5,11 +5,7 @@
 sys.path.append(str(Path(__file__).parent.parent.resolve()))
 from omnigan.trainer import Trainer
 from omnigan.utils import load_test_opts
-<<<<<<< HEAD
-=======
-
-# from omnigan.tutils import freeze
->>>>>>> 3e5ee2ed
+
 from run import print_header
 
 parser = argparse.ArgumentParser()
