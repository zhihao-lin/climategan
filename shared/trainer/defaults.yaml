output_path: /network/tmp1/schmidtv/yb_runs/test_v1
load_paths:
  p: none # none if using output_path
  m: none # none if using output_path

# -------------------
# -----  Tasks  -----
# -------------------
tasks: [d, s, m, p] # [p] [m, s, d]
# ----------------
# ----- Data -----
# ----------------
data:
  max_samples: -1 # -1 for all, otherwise set to an int to crop the training data size
  files: # if one is not none it will override the dirs location
    base: /network/tmp1/ccai/data/omnigan/base/
    train:
      r: train_r_full.json
      s: train_s_full.json
      rf: train_rf.json
    val:
      r: val_r_full.json
      s: val_s_full.json
      rf: val_rf.json
  check_samples: True
  loaders:
    batch_size: 6
    num_workers: 8
  transforms:
    - name: hflip
      ignore: false
      p: 0.5
    - name: resize
      ignore: false
      new_size: 640
    - name: crop
      ignore: false
      height: 600
      width: 600
    - name: resize # ? this or change generator's output? Or resize larger then crop to 256?
      ignore: false
      new_size: 640

# ---------------------
# ----- Generator -----
# ---------------------
gen:
  opt:
    optimizer: ExtraAdam # one in [Adam, ExtraAdam] default: Adam
    beta1: 0.9
<<<<<<< HEAD
    lr: 0.00001
    lr_policy: multi_step
    # lr_policy can be constant, step or multi_step; if step, specify lr_step_size and lr_gamma
    # if multi_step specify lr_step_size lr_gamma and lr_milestones:
    #   if lr_milestones is a list:
    #     the learning rate will be multiplied by gamma each time the epoch reaches an
    #     item in the list (no need for lr_step_size).
    #   if lr_milestones is an int:
    #      a list of milestones is created from `range(lr_milestones, train.epochs, lr_step_size)`
    lr_step_size: 10 # for linear decay : period of learning rate decay (epochs)
    lr_milestones: 15
=======
    lr: 
      default: 0.00001
    lr_policy: step # constant or step ; if step, specify step_size and gamma
    lr_step_size: 30 # for linear decay : period of learning rate decay (epochs)
>>>>>>> 9e26bf6f
    lr_gamma: 0.5 # Multiplicative factor of learning rate decay
  default:
    &default-gen # default parameters for the generator (encoder and decoders)
    activ: lrelu # activation function [relu/lrelu/prelu/selu/tanh]
    init_gain: 0.2
    init_type: kaiming
    n_res: 1 # number of residual blocks before upsampling
    n_downsample: &n_downsample 3 # number of downsampling layers in encoder | dim 32 + down 3 => z = 256 x 32 x 32
    n_upsample: *n_downsample # upsampling in spade decoder ; should match encoder.n_downsample
    pad_type: reflect # padding type [zero/reflect]
    res_dim: 2048 # Resblock number of channels (=latent space's), should be 2048 if using deeplabv2, 256 otherwise
    res_norm: spectral # ResBlock normalization ; one of {"batch", "instance", "layer", "adain", "spectral", "none"}
    proj_dim: 32 # Dim of projection from latent space
  encoder: # specific params for the encoder
    <<: *default-gen
    dim: 32
    architecture: deeplabv2 # [deeplabv2 (res_dim = 2048) | base (res_dim = 256)]
    input_dim: 3 # input number of channels
    n_res: 0 # number of residual blocks in content encoder/decoder
    norm: spectral # ConvBlock normalization ; one of {"batch", "instance", "layer", "adain", "spectral", "none"}

  #! Don't change!!!
  deeplabv2:
    nblocks: [3, 4, 23, 3]
    use_pretrained: True
    pretrained_model: "/network/tmp1/ccai/data/omnigan/pretrained_models/DeepLab_resnet_pretrained_imagenet.pth"

  d: # specific params for the depth estimation decoder
    <<: *default-gen
    output_dim: 1
  s: # specific params for the semantic segmentation decoder
    <<: *default-gen
    num_classes: 11
    output_dim: 11
    use_advent: True
    use_minient: False
    use_pseudo_labels: False
    upsample_featuremaps: False # upsamples from 80x80 to 160x160 intermediate feature maps
  p: # specific params for the SPADE painter
    <<: *default-gen
    latent_dim: 512
    output_dim: 3 # output dimension
    pad_type: zero # padding type [zero/reflect]
    spade_kernel_size: 3 # kernel size within SPADE norm layers
    spade_param_free_norm: instance # what param-free normalization to apply in SPADE normalization
    spade_use_spectral_norm: true
    spade_n_up: 7 # number of upsampling layers in the translation decoder is equal to number of downsamplings in the encoder.  output's h and w are z's h and w x 2^spade_num_upsampling_layers | z:32 and spade_n_up:4 => output 512

  m: # specific params for the mask-generation decoder
    <<: *default-gen
    output_dim: 1
    use_minent: True # directly minimize the entropy of the image
    use_minent_var: True # add variance of entropy map in the measure of entropy for a certain picture
    use_advent: True # minimize the entropy of the image by adversarial training

# -------------------------
# ----- Discriminator -----
# -------------------------
dis:
  soft_shift: 0.2 # label smoothing: real in U(1-soft_shift, 1), fake in U(0, soft_shift) # ! one-sided label smoothing
  flip_prob: 0.05 # label flipping
  opt:
    optimizer: ExtraAdam # one in [Adam, ExtraAdam] default: Adam
    beta1: 0.5
    lr: 0.0001
    lr_policy: step # constant or step ; if step, specify step_size and gamma
    lr_step_size: 30 # for linear decay
    lr_gamma: 0.5
  default:
    &default-dis # default setting for discriminators (there are 4 of them for rn rf sn sf)
    input_nc: 3
    ndf: 64
    n_layers: 3
    norm: instance
    init_type: kaiming
    init_gain: 0.2
    use_sigmoid: false
    num_D: 1 #Number of discriminators to use (>1 means multi-scale)
    get_intermediate_features: false
  p:
    <<: *default-dis
    num_D: 3
    get_intermediate_features: true
  m:
    <<: *default-dis
    multi_level: false
    architecture: base # can be [base | OmniDiscriminator]

# -------------------------------
# -----  Domain Classifier  -----
# -------------------------------
classifier:
  opt:
    optimizer: ExtraAdam # one in [Adam, ExtraAdam] default: Adam
    beta1: 0.5
    lr: 0.0005
    lr_policy: step # constant or step ; if step, specify step_size and gamma
    lr_step_size: 30 # for linear decay
    lr_gamma: 0.5
  loss: l2 #Loss can be l1, l2, cross_entropy.  default cross_entropy
  layers: [100, 100, 20, 20, 4] # number of units per hidden layer ; las number is output_dim
  dropout: 0.4 # probability of being set to 0
  init_type: kaiming
  init_gain: 0.2
  proj_dim: 128 #Dim of projection from latent space

# ------------------------
# ----- Train Params -----
# ------------------------
train:
  epochs: 300
  latent_domain_adaptation: True # whether or not to do domain adaptation on the latent vectors # Needs to be turned off if use_advent is True
  lambdas: # scaling factors in the total loss
    G:
      d: 1
      s:
        crossent: 1
        crossent_pseudo: 0.001
        minient: 0.001
        advent: 0.001
      m:
        main: 1 # Main prediction loss, i.e. GAN or BCE
        tv: 1 # Total variational loss (for smoothing)
      p:
        gan: 1 # gan loss
        sm: 1 # semantic matching
        dm: 1 # depth matching
        tv: 500
        vgg: 1
        context: 12
        featmatch: 10
      classifier: 1
    C: 1
    advent:
      ent_main: 0.5 # the coefficient of the MinEnt loss that directly minimize the entropy of the image
      ent_aux: 0.0 # the corresponding coefficient of the MinEnt loss of second output
      ent_var: 0.1 # the proportion of variance of entropy map in the entropy measure for a certain picture
      adv_main: 1.0 # the coefficient of the AdvEnt loss that minimize the entropy of the image by adversarial training
      adv_aux: 0.0 # the corresponding coefficient of the AdvEnt loss of second output
      dis_main: 0.5 # the discriminator take care of the first output in the adversarial training
      dis_aux: 0.5 # the discriminator take care of the second output in the adversarial training
  log_level: 2 # 0: no log, 1: only aggregated losses, >1 detailed losses
  save_n_epochs: 1 # Save model every n epochs
  resume: false # Load latest_ckpt.pth checkpoint from `output_path` #TODO Make this path of checkpoint to load

# -----------------------------
# ----- Validation Params -----
# -----------------------------
val:
  store_images: false # write to disk on top of comet logging
# -----------------------------
# ----- Comet Params ----------
# -----------------------------
comet:
  display_size: 20
  rows_per_log: 5 # number of samples (rows) in a logged grid image. Number of total logged images: display_size // rows_per_log
  im_per_row: # how many columns (3 = x, target, pred)
    p: 4
    m: 4
    s: 3
    d: 3<|MERGE_RESOLUTION|>--- conflicted
+++ resolved
@@ -48,8 +48,8 @@
   opt:
     optimizer: ExtraAdam # one in [Adam, ExtraAdam] default: Adam
     beta1: 0.9
-<<<<<<< HEAD
-    lr: 0.00001
+    lr:
+      default: 0.00001
     lr_policy: multi_step
     # lr_policy can be constant, step or multi_step; if step, specify lr_step_size and lr_gamma
     # if multi_step specify lr_step_size lr_gamma and lr_milestones:
@@ -60,12 +60,6 @@
     #      a list of milestones is created from `range(lr_milestones, train.epochs, lr_step_size)`
     lr_step_size: 10 # for linear decay : period of learning rate decay (epochs)
     lr_milestones: 15
-=======
-    lr: 
-      default: 0.00001
-    lr_policy: step # constant or step ; if step, specify step_size and gamma
-    lr_step_size: 30 # for linear decay : period of learning rate decay (epochs)
->>>>>>> 9e26bf6f
     lr_gamma: 0.5 # Multiplicative factor of learning rate decay
   default:
     &default-gen # default parameters for the generator (encoder and decoders)
