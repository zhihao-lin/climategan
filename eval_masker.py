--- conflicted
+++ resolved
@@ -608,18 +608,13 @@
         # -----  END OF MODElS LOOP  -----
         # --------------------------------
 
-<<<<<<< HEAD
-=======
-    # Initialize New Comet Experiment
-    exp = Experiment(project_name="omnigan-masker-metrics", display_summary_level=0)
-    if args.tags:
-        exp.add_tags(args.tags)
->>>>>>> f6cc7d2d
     # Compare models
     if (args.load_metrics or args.write_metrics) and len(evaluations) > 1:
 
         # Initialize New Comet Experiment
         exp = Experiment(project_name="omnigan-masker-metrics", display_summary_level=0)
+        if args.tags:
+            exp.add_tags(args.tags)
 
         # Build DataFrame with all models
         models_df = {}
