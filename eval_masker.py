--- conflicted
+++ resolved
@@ -440,22 +440,12 @@
             if not args.no_paint:
                 masked = img * (1 - pred[..., None])
                 combined = np.concatenate([masked, painted[idx]], 1)
-<<<<<<< HEAD
-                exp.log_image(combined, Path(imgs_paths[idx]).name)
-
-            # Write images and prediction maps to HDF5
-            if args.write_hdf5:
-
-
-        # Write DataFrame to CSV
-=======
                 exp.log_image(combined, imgs_paths[idx].name)
 
             # --------------------------------
             # -----  END OF IMAGES LOOP  -----
             # --------------------------------
 
->>>>>>> 6925eaea
         if args.write_csv:
             if eval_item["eval_type"] == "model":
                 f_csv = Path(eval_item["eval_path"]) / "eval_masker.csv"
