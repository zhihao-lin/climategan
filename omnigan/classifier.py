from torch import nn
import numpy as np
from omnigan.utils import init_weights


def get_classifier(opts, latent_shape, verbose):
    latent_size = np.prod(latent_shape)
    C = OmniClassifier(opts, latent_size)
    init_weights(
        C,
        init_type=opts.classifier.init_type,
        init_gain=opts.classifier.init_gain,
        verbose=verbose,
    )
    return C


class OmniClassifier(nn.Module):
<<<<<<< HEAD
    def __init__(self, dim):
        super(OmniClassifier, self).__init__()

        self.max_pool1 = nn.MaxPool2d(2)
        self.BasicBlock1 = BasicBlock(256, 128, True)
        self.max_pool2 = nn.MaxPool2d(2)
        self.BasicBlock2 = BasicBlock(128, 64, True)
        self.avg_pool = nn.AvgPool2d((16, 16))
        self.fc = nn.Linear(64, 2)
        self.output_dim = dim

    def forward(self, x):
        max_pooled1 = self.max_pool1(x)
        res_block1 = self.BasicBlock1(max_pooled1)
        max_pooled2 = self.max_pool2(res_block1)
        res_block2 = self.BasicBlock2(max_pooled2)
        avg_pool = self.avg_pool(res_block2)
        fc_output = self.fc(avg_pool.squeeze())
        # logits = nn.functional.softmax(fc_output)
        # return logits
        return fc_output


class BasicBlock(nn.Module):
    expansion = 1

    def __init__(
        self,
        inplanes,
        planes,
        stride=1,
        downsample=None,
        groups=1,
        base_width=64,
        dilation=1,
        norm_layer=None,
    ):
        super(BasicBlock, self).__init__()
        if norm_layer is None:
            norm_layer = nn.BatchNorm2d
        if groups != 1 or base_width != 64:
            raise ValueError("BasicBlock only supports groups=1 and base_width=64")
        if dilation > 1:
            raise NotImplementedError("Dilation > 1 not supported in BasicBlock")
        #Both conv1 and downsample layers downsample the input when stride != 1
        self.conv1 = conv3x3(inplanes, planes, stride)
        self.bn1 = norm_layer(planes)
        self.relu = nn.ReLU(inplace=True)
        self.conv2 = conv3x3(planes, planes)
        self.bn2 = norm_layer(planes)
        self.stride = stride
        self.downsample = downsample
        if stride != 1 or inplanes != planes:
            self.downsample = nn.Sequential(
                conv1x1(inplanes, planes, stride), norm_layer(planes)
            )

    def forward(self, x):
        identity = x

        out = self.conv1(x)
        out = self.bn1(out)
        out = self.relu(out)

        out = self.conv2(out)
        out = self.bn2(out)

        if self.downsample is not None:
            identity = self.downsample(x)

        out += identity
        out = self.relu(out)
        return out


def conv_block(in_channels, out_channels):
    """returns a block Convolution - batch normalization - ReLU - Pooling

    Arguments:
        in_channels {int} -- Number of channels in the input image
        out_channels {int} -- Number of channels produced by the convolution
    
    Returns:
        block -- Convolution - batch normalization - ReLU - Pooling
    """
    return nn.Sequential(
        nn.Conv2d(in_channels, out_channels, 3, padding=1),
        nn.BatchNorm2d(out_channels),
        nn.ReLU(),
        nn.MaxPool2d(2),
    )


def conv3x3(in_planes, out_planes, stride=1, groups=1, dilation=1):
    """3x3 convolution with padding
    Arguments:
        in_planes {int} -- Number of channels in the input image
        out_planes {int} -- Number of channels produced by the convolution
    
    Keyword Arguments:
        stride {int or tuple, optional} -- Stride of the convolution.
        Default: 1 (default: {1})
        groups {int, optional} -- Number of blocked connections 
        from input channels to output channels.tion] (default: {1})
        dilation {int or tuple, optional} -- Spacing between kernel elements (default: {1})
    
    Returns:
        output layer of 3x3 convolution with padding
    """
    return nn.Conv2d(
        in_planes,
        out_planes,
        kernel_size=3,
        stride=stride,
        padding=dilation,
        groups=groups,
        bias=False,
        dilation=dilation,
    )


def conv1x1(in_planes, out_planes, stride=1):
    """1x1 convolution
    Arguments:
        in_planes {int} -- Number of channels in the input image
        out_planes {int} -- Number of channels produced by the convolution
    
    Keyword Arguments:
        stride {int or tuple, optional} -- Stride of the convolution. Default: 1 (default: {1})
    """
    return nn.Conv2d(in_planes, out_planes, kernel_size=1, stride=stride, bias=False)
=======
    def __init__(self, opts, latent_size):
        super().__init__()
        self.opts = opts
        self.latent_size = latent_size
        prev = latent_size
        self.model = []
        for i, l in enumerate(opts.classifier.layers):
            layer = [nn.Linear(prev, l)]
            if i != len(opts.classifier.layers) - 1:
                layer += [
                    nn.LeakyReLU(),
                    nn.Dropout(opts.classifier.dropout),
                ]
            self.model += layer
            prev = l
        self.model = nn.Sequential(*self.model)
>>>>>>> c4c25722
<|MERGE_RESOLUTION|>--- conflicted
+++ resolved
@@ -16,7 +16,6 @@
 
 
 class OmniClassifier(nn.Module):
-<<<<<<< HEAD
     def __init__(self, dim):
         super(OmniClassifier, self).__init__()
 
@@ -147,22 +146,4 @@
     Keyword Arguments:
         stride {int or tuple, optional} -- Stride of the convolution. Default: 1 (default: {1})
     """
-    return nn.Conv2d(in_planes, out_planes, kernel_size=1, stride=stride, bias=False)
-=======
-    def __init__(self, opts, latent_size):
-        super().__init__()
-        self.opts = opts
-        self.latent_size = latent_size
-        prev = latent_size
-        self.model = []
-        for i, l in enumerate(opts.classifier.layers):
-            layer = [nn.Linear(prev, l)]
-            if i != len(opts.classifier.layers) - 1:
-                layer += [
-                    nn.LeakyReLU(),
-                    nn.Dropout(opts.classifier.dropout),
-                ]
-            self.model += layer
-            prev = l
-        self.model = nn.Sequential(*self.model)
->>>>>>> c4c25722
+    return nn.Conv2d(in_planes, out_planes, kernel_size=1, stride=stride, bias=False)