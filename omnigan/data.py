"""Data-loading functions in order to create a Dataset and DataLoaders.
Transforms for loaders are in transforms.py
"""

from pathlib import Path
import yaml
import json
import torch
from torch.utils.data import DataLoader, Dataset
from torchvision import transforms as trsfs
from imageio import imread
from torchvision import transforms
import numpy as np
from .transforms import get_transforms
from .transforms import ToTensor
from PIL import Image
from omnigan.tutils import get_normalized_depth_t

# ? paired dataset

IMG_EXTENSIONS = set(
    [".jpg", ".JPG", ".jpeg", ".JPEG", ".png", ".PNG", ".ppm", ".PPM", ".bmp", ".BMP"]
)


def decode_segmap(image, nc=19):
    """Creates a label colormap used in CITYSCAPES segmentation benchmark.
    Arguments:
        image {array} -- segmented image
        (array of image size containing class at each pixel)
    Returns:
        array of size 3*nc -- A colormap for visualizing segmentation results.
    """
    colormap = np.zeros((19, 3), dtype=np.uint8)
    colormap[0] = [128, 64, 128]
    colormap[1] = [244, 35, 232]
    colormap[2] = [70, 70, 70]
    colormap[3] = [102, 102, 156]
    colormap[4] = [190, 153, 153]
    colormap[5] = [153, 153, 153]
    colormap[6] = [250, 170, 30]
    colormap[7] = [220, 220, 0]
    colormap[8] = [107, 142, 35]
    colormap[9] = [152, 251, 152]
    colormap[10] = [70, 130, 180]
    colormap[11] = [220, 20, 60]
    colormap[12] = [255, 0, 0]
    colormap[13] = [0, 0, 142]
    colormap[14] = [0, 0, 70]
    colormap[15] = [0, 60, 100]
    colormap[16] = [0, 80, 100]
    colormap[17] = [0, 0, 230]
    colormap[18] = [119, 11, 32]

    r = np.zeros_like(image).astype(np.uint8)
    g = np.zeros_like(image).astype(np.uint8)
    b = np.zeros_like(image).astype(np.uint8)

    for l in range(nc):
        idx = image == l
        r[idx] = colormap[l, 0]
        g[idx] = colormap[l, 1]
        b[idx] = colormap[l, 2]

    rgb = np.stack([r, g, b], axis=2)
    return rgb


def is_image_file(filename):
    """Check that a file's name points to a known image format
    """
    return Path(filename).suffix in IMG_EXTENSIONS


def pil_image_loader(path, task):
    if Path(path).suffix == ".npy":
        arr = np.load(path).astype(np.uint8)
    elif is_image_file(path):
        # arr = imread(path).astype(np.uint8)
        arr = np.array(Image.open(path).convert("RGB"))
    else:
        raise ValueError("Unknown data type {}".format(path))

    # Convert from RGBA to RGB for images
    if len(arr.shape) == 3 and arr.shape[-1] == 4:
        arr = arr[:, :, 0:3]

    if task == "m":
        arr[arr != 0] = 1
        # Make sure mask is single-channel
        if len(arr.shape) >= 3:
            arr = arr[:, :, 0]
    # if task == "s":
    #     arr = decode_segmap(arr)

    # assert len(arr.shape) == 3, (path, task, arr.shape)

    return Image.fromarray(arr)


def tensor_loader(path, task, domain):
    """load data as tensors

    Args:
        path (str): path to data
        task (str):
        domain 
    Returns:
<<<<<<< HEAD
        [Tensor]: 1 x H x W
=======
        [Tensor]: 1 x C x H x W
>>>>>>> dc1d06fa
    """
    if task == "d":
        if Path(path).suffix == ".npy":
            arr = np.load(path)
        else:
            arr = imread(path)  # .astype(np.uint8)
        arr = torch.from_numpy(arr)
        arr = get_normalized_depth_t(arr, domain, normalize=True)
        arr = arr.unsqueeze(0)
        return arr
    elif Path(path).suffix == ".npy":
        arr = np.load(path).astype(np.float32)  # .astype(np.uint8)
    elif is_image_file(path):
        arr = imread(path).astype(np.float32)
    else:
        raise ValueError("Unknown data type {}".format(path))

    # Convert from RGBA to RGB for images
    if len(arr.shape) == 3 and arr.shape[-1] == 4:
        arr = arr[:, :, 0:3]
    if task == "x":
        arr -= arr.min()
<<<<<<< HEAD
        arr /= arr.max()
=======
        arr /= arr.max()# .astype(np.uint8)
>>>>>>> dc1d06fa
        arr = np.moveaxis(arr, 2, 0)

    if task == "m":
        arr[arr != 0] = 1
        # Make sure mask is single-channel
        if len(arr.shape) >= 3:
            arr = arr[:, :, 0]
        arr = np.expand_dims(arr, 0)
    # print(path)
    # print(task)
    # print(torch.from_numpy(arr).unsqueeze(0).shape)
    return torch.from_numpy(arr).unsqueeze(0)


class OmniListDataset(Dataset):
    def __init__(self, mode, domain, opts, transform=None):

        self.domain = domain
        self.mode = mode
        self.tasks = set(opts.tasks)
        self.tasks.add("x")
        if "p" in self.tasks:
            self.tasks.add("m")

        file_list_path = Path(opts.data.files[mode][domain])
        if "/" not in str(file_list_path):
            file_list_path = Path(opts.data.files.base) / Path(
                opts.data.files[mode][domain]
            )

        if file_list_path.suffix == ".json":
            self.samples_paths = self.json_load(file_list_path)
        elif file_list_path.suffix in {".yaml", ".yml"}:
            self.samples_paths = self.yaml_load(file_list_path)
        else:
            raise ValueError("Unknown file list type in {}".format(file_list_path))

        self.filter_samples()
        self.check_samples()
        self.file_list_path = str(file_list_path)
        self.transform = transform

    def filter_samples(self):
        """
        Filter out data which is not required for the model's tasks
        as defined in opts.tasks
        """
        self.samples_paths = [
            {k: v for k, v in s.items() if k in self.tasks} for s in self.samples_paths
        ]

    def __getitem__(self, i):
        """Return an item in the dataset with fields:
        {
            data: transform({
                domains: values
            }),
            paths: [{task: path}],
            domain: [domain],
            mode: [train|val]
        }
        Args:
            i (int): index of item to retrieve
        Returns:
            dict: dataset item where tensors of data are in item["data"] which is a dict
                  {task: tensor}
        """
        paths = self.samples_paths[i]

        # always apply transforms,
        # if no transform is specified, ToTensor and Normalize will be applied

        item = {
            "data": self.transform(
                {
                    task: tensor_loader(path, task, self.domain)
                    for task, path in paths.items()
                }
            ),
            "paths": paths,
            "domain": self.domain,
            "mode": self.mode,
        }


        return item

    def __len__(self):
        return len(self.samples_paths)

    def json_load(self, file_path):
        with open(file_path, "r") as f:
            return json.load(f)

    def yaml_load(self, file_path):
        with open(file_path, "r") as f:
            return yaml.safe_load(f)

    def check_samples(self):
        """Checks that every file listed in samples_paths actually
        exist on the file-system
        """
        for s in self.samples_paths:
            for k, v in s.items():
                assert Path(v).exists(), f"{k} {v} does not exist"


def get_loader(mode, domain, opts):
    if "simclr" in opts.tasks:
        return "SIMCLR LOADER"

    return DataLoader(
        OmniListDataset(
            mode, domain, opts, transform=transforms.Compose(get_transforms(opts))
        ),
        batch_size=opts.data.loaders.get("batch_size", 4),
        # shuffle=opts.data.loaders.get("shuffle", True),
        shuffle=True,
        num_workers=opts.data.loaders.get("num_workers", 8),
    )


def get_all_loaders(opts):
    loaders = {}
    for mode in ["train", "val"]:
        loaders[mode] = {}
        for domain in opts.domains:
            if mode in opts.data.files:
                if domain in opts.data.files[mode]:
                    loaders[mode][domain] = get_loader(mode, domain, opts)
    return loaders<|MERGE_RESOLUTION|>--- conflicted
+++ resolved
@@ -106,11 +106,7 @@
         task (str):
         domain 
     Returns:
-<<<<<<< HEAD
-        [Tensor]: 1 x H x W
-=======
         [Tensor]: 1 x C x H x W
->>>>>>> dc1d06fa
     """
     if task == "d":
         if Path(path).suffix == ".npy":
@@ -133,11 +129,7 @@
         arr = arr[:, :, 0:3]
     if task == "x":
         arr -= arr.min()
-<<<<<<< HEAD
         arr /= arr.max()
-=======
-        arr /= arr.max()# .astype(np.uint8)
->>>>>>> dc1d06fa
         arr = np.moveaxis(arr, 2, 0)
 
     if task == "m":
