--- conflicted
+++ resolved
@@ -20,11 +20,8 @@
     L1Loss,
     MSELoss,
     GANLoss,
-<<<<<<< HEAD
-    get_losses
-=======
+    get_losses,
     TVLoss,
->>>>>>> 7252dd50
 )
 from omnigan.optim import get_optimizer
 from omnigan.mega_depth import get_mega_model
@@ -152,90 +149,6 @@
         z = self.G.encode(b.data.x)
         return z.shape[1:]
 
-<<<<<<< HEAD
-=======
-    def set_losses(self):
-        """Sets the loss functions to be used by G, D and C, as specified
-        in the opts and losses.py
-
-        self.losses = {
-            "G": {
-                "gan": {"a": ..., "t": ...},
-                "cycle": {"a": ..., "t": ...}
-                "auto": {"a": ..., "t": ...}
-                "tasks": {"h": ..., "d": ..., "s": ..., etc.}
-            },
-            "D": GANLoss,
-            "C": ...
-        }
-        """
-
-        self.losses = {"G": {"a": {}, "t": {}, "tasks": {}}, "D": {}, "C": {}}
-        # ------------------------------
-        # -----  Generator Losses  -----
-        # ------------------------------
-
-        # translation losses
-        if "a" in self.opts.tasks:
-            self.losses["G"]["a"]["gan"] = GANLoss()
-            self.losses["G"]["a"]["cycle"] = MSELoss()
-            self.losses["G"]["a"]["auto"] = MSELoss()
-
-            # ? add sm and dm losses too as in "t"
-
-        if "t" in self.opts.tasks:
-            self.losses["G"]["t"]["gan"] = GANLoss()
-            self.losses["G"]["t"]["cycle"] = MSELoss()
-            self.losses["G"]["t"]["auto"] = MSELoss()
-            self.losses["G"]["t"]["sm"] = PixelCrossEntropy()
-            self.losses["G"]["t"]["dm"] = MSELoss()
-
-        # task losses
-        # ? * add discriminator and gan loss to these task when no ground truth
-        # ?   instead of noisy label
-        if "d" in self.opts.tasks:
-            self.losses["G"]["tasks"]["d"] = MSELoss()
-
-        if "h" in self.opts.tasks:
-            self.losses["G"]["tasks"]["h"] = MSELoss()
-
-        if "s" in self.opts.tasks:
-            self.losses["G"]["tasks"]["s"] = CrossEntropy()
-
-        if "w" in self.opts.tasks:
-            self.losses["G"]["tasks"]["w"] = lambda x, y: (x + y).mean()
-
-        if "m" in self.opts.tasks:
-            self.losses["G"]["tasks"]["m"] = {}
-            self.losses["G"]["tasks"]["m"]["main"] = nn.BCELoss()
-            self.losses["G"]["tasks"]["m"]["tv"] = TVLoss(
-                self.opts.train.lambdas.G.m.tv
-            )
-
-        # undistinguishable features loss
-        # TODO setup a get_losses func to assign the right loss according to the yaml
-        if self.opts.classifier.loss == "l1":
-            loss_classifier = L1Loss()
-        elif self.opts.classifier.loss == "l2":
-            loss_classifier = MSELoss()
-        else:
-            loss_classifier = CrossEntropy()
-
-        self.losses["G"]["classifier"] = loss_classifier
-        # -------------------------------
-        # -----  Classifier Losses  -----
-        # -------------------------------
-        self.losses["C"] = loss_classifier
-        # ----------------------------------
-        # -----  Discriminator Losses  -----
-        # ----------------------------------
-        self.losses["D"] = GANLoss(
-            soft_shift=self.opts.dis.soft_shift,
-            flip_prob=self.opts.dis.flip_prob,
-            verbose=self.verbose,
-        )
-
->>>>>>> 7252dd50
     def setup(self):
         """Prepare the trainer before it can be used to train the models:
             * initialize G and D
