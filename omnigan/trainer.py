--- conflicted
+++ resolved
@@ -412,7 +412,6 @@
                         if update_task not in save_images:
                             save_images[update_task] = []
                         prediction = self.G.decoders[update_task](self.z)
-<<<<<<< HEAD
                         if update_task == "s":
                             if domain == "s":
                                 target = (
@@ -427,17 +426,6 @@
                             )
                             task_saves.append(target)
                         if update_task == "m":
-=======
-
-                        if update_task == "m":
-                            if (
-                                prediction.size()[1] > 1 and len(prediction.size()) == 4
-                            ):  # if the prediction size is (batch_size, 2 or more, H, W)
-                                prediction = prediction[:, 0, :, :].unsqueeze(
-                                    1
-                                )  # only need the prob of flood, the size should be (batch_size, 1, H, W).
-                                # 0 is the index of ground/flood class
->>>>>>> b9052af6
                             prediction = prediction.repeat(1, 3, 1, 1)
                             task_saves.append(x * (1.0 - prediction))
                             task_saves.append(x * (1.0 - target.repeat(1, 3, 1, 1)))
@@ -739,17 +727,6 @@
                         batch_domain
                     ] = update_loss.item()
 
-<<<<<<< HEAD
-                            update_loss = self.losses["G"]["tasks"][update_task][
-                                "advent"
-                            ](
-                                prob.to(self.device),
-                                self.domain_labels["s"],
-                                self.D["m"]["Advent"],
-                            )
-                            step_loss += update_loss
-
-=======
                     if batch_domain == "r":
                         if (
                             prediction.size()[1] == 1 and len(prediction.size()) == 4
@@ -782,13 +759,12 @@
                             update_loss = (
                                 self.losses["G"]["tasks"][update_task]["advent"](
                                     prob.to(self.device),
-                                    self.source_label,
+                                    self.domain_labels["s"],
                                     self.D["m"]["Advent"],
                                 )
                                 * self.opts.train.lambdas.advent.adv_main
                             )
                             step_loss += update_loss
->>>>>>> b9052af6
                             self.logger.losses.generator.task_loss[update_task][
                                 "advent"
                             ][batch_domain] = update_loss.item()
@@ -1059,7 +1035,6 @@
                             self.D["m"]["Advent"],
                         )
 
-<<<<<<< HEAD
                         disc_loss["m"]["Advent"] += (
                             self.opts.train.lambdas.advent.adv_main * loss_main
                         )
@@ -1077,23 +1052,6 @@
                         disc_loss["s"]["Advent"] += (
                             self.opts.train.lambdas.advent.adv_main * loss_main
                         )
-=======
-                            disc_loss["m"]["Advent"] += (
-                                self.opts.train.lambdas.advent.dis_main * loss_main
-                            )
-                        elif batch_domain == "s":
-                            loss_main = self.losses["D"]["advent"](
-                                prob.to(self.device),
-                                self.source_label,
-                                self.D["m"]["Advent"],
-                            )
-
-                            disc_loss["m"]["Advent"] += (
-                                self.opts.train.lambdas.advent.dis_main * loss_main
-                            )
-                        else:
-                            continue
->>>>>>> b9052af6
 
         self.logger.losses.discriminator.update(
             {
